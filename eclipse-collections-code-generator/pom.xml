--- conflicted
+++ resolved
@@ -16,11 +16,7 @@
     <parent>
         <artifactId>eclipse-collections-parent</artifactId>
         <groupId>org.eclipse.collections</groupId>
-<<<<<<< HEAD
         <version>7.1.0-SNAPSHOT</version>
-=======
-        <version>7.0.3-SNAPSHOT</version>
->>>>>>> 9094122b
     </parent>
 
     <modelVersion>4.0.0</modelVersion>
