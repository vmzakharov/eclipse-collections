--- conflicted
+++ resolved
@@ -18,11 +18,7 @@
     <parent>
         <groupId>org.eclipse.collections</groupId>
         <artifactId>eclipse-collections-parent</artifactId>
-<<<<<<< HEAD
         <version>7.1.0-SNAPSHOT</version>
-=======
-        <version>7.0.3-SNAPSHOT</version>
->>>>>>> 9094122b
     </parent>
 
     <artifactId>junit-trait-runner</artifactId>
@@ -32,11 +28,6 @@
     <properties>
         <maven.compiler.source>1.8</maven.compiler.source>
         <maven.compiler.target>1.8</maven.compiler.target>
-<<<<<<< HEAD
-=======
-
-        <maven.deploy.skip>true</maven.deploy.skip>
->>>>>>> 9094122b
     </properties>
 
     <prerequisites>
@@ -75,33 +66,6 @@
 
             <plugin>
                 <artifactId>maven-enforcer-plugin</artifactId>
-<<<<<<< HEAD
-=======
-                <executions>
-                    <execution>
-                        <id>enforce</id>
-                        <configuration>
-                            <rules>
-                                <!-- <DependencyConvergence /> -->
-                                <requirePluginVersions>
-                                    <unCheckedPluginList>
-                                        org.eclipse.collections:eclipse-collections-code-generator-maven-plugin
-                                    </unCheckedPluginList>
-                                </requirePluginVersions>
-                                <requireJavaVersion>
-                                    <version>1.8.0</version>
-                                </requireJavaVersion>
-                                <requireMavenVersion>
-                                    <version>3.0.2</version>
-                                </requireMavenVersion>
-                            </rules>
-                        </configuration>
-                        <goals>
-                            <goal>enforce</goal>
-                        </goals>
-                    </execution>
-                </executions>
->>>>>>> 9094122b
             </plugin>
 
         </plugins>
